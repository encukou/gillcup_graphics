# Encoding: UTF-8
"""Drawable objects

This module provides basic objects you can draw and animate.

Perhaps the most important of these is the :class:`Layer`, which does not have
a graphical representation by itself, but can contain other objects, such as a
:class:`~gillcup_graphics.Rectangle`, :class:`~gillcup_graphics.Sprite` or
another :class:`~gillcup_graphics.Layer`.
Graphics objects are thus arranged in a scene tree.
The tree is rooted at a parent-less Layer [#f1]_, which will usually be shown
in a :class:`~gillcup_graphics.Window`.

Each object has a lot of AnimatedProperties that control its position on the
screen (relative to its parent), and properties like color and opacity.

The objects are compatible with 3D transformations, but anything outside the
`z=0` plane needs custom OpenGL camera setup.
Refer to Pyglet documentation for details.

.. [#f1] To be precise, the root may be any object. It's just that non-Layers
    aren't terribly useful here.
"""

from __future__ import division, unicode_literals

import sys
import re
import collections

import pyglet
from pyglet import gl

import gillcup
from gillcup import properties
from gillcup.effect import Effect

color_property = gillcup.TupleProperty(1, 1, 1,
    docstring="""Color or tint of the object

    The individual components are in the ``red``, ``green``, ``blue``
    attributes.""")

opacity_property = gillcup.AnimatedProperty(1,
        docstring="""Opacity of the object""")


class GraphicsObject(object):
    """Base class for gillcup_graphics scene objects

    :param parent: The parent :class:`Layer` in the scene tree
    :param to_back: If false (default), the object is inserted at the end of
        the parent's children list, and thus is drawn after (in front of) its
        existing siblings.
        If true, it will be is drawn before (behind) them.
    :param name: An optional name of the object. It is stored in the ``name``
        attribute.
    :param kwargs: Any animated property (including those from subclasses)
        can be initialized by passing a value as a keyword argument to
        ``__init__``.
    """
    def __init__(self,
            parent=None,
            to_back=False,
            name=None,
            **kwargs):
        super(GraphicsObject, self).__init__()
        self.parent = None
        self.reparent(parent, to_back)
        self.name = name
        self.dead = False
        if 'anchor' not in kwargs:
            RelativeAnchor(self).apply_to(self, 'anchor')
        self.set_animated_properties(kwargs)

    x, y, z = position = properties.VectorProperty(3,
        docstring="""The object's position in space

        This is an offset between the parent's anchor and this object's own
        anchor, in the parent's coordinates.

        The individual components are in the ``x``, ``y``, ``z``
        attributes.""")
    anchor_x, anchor_y, anchor_z = anchor = properties.VectorProperty(3,
        docstring="""A point that represents this object for positioning.

        The individual components are in the ``anchor_x``, ``anchor_y``,
        ``anchor_z`` attributes.""")
    scale_x, scale_y, scale_z = scale = properties.ScaleProperty(3,
        docstring="""The object's scale.

        The individual components are in the ``scale_x``, ``scale_y``,
        ``scale_z`` attributes.""")
    width, height = size = properties.ScaleProperty(2,
        docstring="""The object's natural size

        The individual components are in the ``width`` and ``height``
         attributes.""")
    rotation = gillcup.AnimatedProperty(0,
        docstring="""Rotation about the object's anchor""")
    relative_anchor = properties.VectorProperty(3,
        docstring="""Anchor of the object relative to the object's size

        When ``relative_anchor`` is (1, 1), the ``anchor`` is in the
        object's upper right corner. When ``relative_anchor`` is (0.5, 0.5),
        ``anchor`` will me in the middle.

        This property is only effective if ``anchor`` is not set by other
        means.

        The individual components are in the ``relative_anchor_x``,
        ``relative_anchor_y``, ``relative_anchor_z`` attributes.""")
    relative_anchor_x, relative_anchor_y, relative_anchor_z = relative_anchor

    def set_animated_properties(self, kwargs):
        """Initializes animated properties with keyword arguments"""
        unknown = []
        for name, value in kwargs.items():
            try:
                prop = getattr(type(self), name)
            except AttributeError:
                unknown.append(name)
            else:
                if isinstance(prop, gillcup.AnimatedProperty):
                    setattr(self, name, value)
                else:
                    unknown.append(name)
        if unknown:
            raise TypeError('Unknown keyword arguments: %s' %
                    ', '.join(unknown))

    def is_hidden(self):
        """Return true if this object (and any children) shouldn't be shown"""
        if getattr(self, 'opacity', 1) <= 0:
            return False
        return self.dead or not any(self.scale)

    def do_draw(self, transformation, **kwargs):
        """Draw this object

        This method sets up the transformation matrix and calls draw().
        If this method returns false, the object is removed from its parent.

        Subclasses will usually want to override draw(), not this method.
        """
        # XXX: Make sure tree is never deeper than 32
        if self.dead:
            return False
        elif self.is_hidden():
            return True
        with transformation.state:
            self.transform(transformation)
            self.draw(transformation=transformation, **kwargs)
        return True

    def draw(self, **kwargs):
        """Draw this object. Overridden in subclasses.

        :param transformation: A
            :class:`~gillcup_graphics.transformation.GlTransformation` object
            controlling the current OpenGL matrix.
        :param window: A :class:`~gillcup_graphics.Window` for which the
            drawing is done.

        Additional keyword arguments might be present. Unknown ones should
        be passed to child objects unchanged.
        """
        pass

    def transform(self, transformation):
        """Set up the transformation matrix for object

        :param transformation: The
            :class:`~gillcup_graphics.transformation.BaseTransformation` object
            to modify in-place.

        No :meth:`~gillcup_graphics.transformation.BaseTransformation.push`
        or :meth:`~gillcup_graphics.transformation.BaseTransformation.pull`
        calls should be made, only transformations.
        """
        transformation.translate(*self.position)
        transformation.rotate(self.rotation, 0, 0, 1)
        transformation.scale(*self.scale)
        transformation.translate(*(-x for x in self.anchor))

    def die(self):
        """Destroy this object

        Sets up to detach from the parent on the next frame, and calls die()
        on all children.
        """
        self.dead = True
        self.parent = None

    def reparent(self, new_parent, to_back=False):
        """Set a new parent

        Remove this object from the current parent (if there is one) and
        attech to a new one (if new_parent is not ``None``.
        The `to_back` argument is the same as for :meth:`__init__`.

        Beware that reparenting may throw off the pointer tracking mechanism.
        Specifically, 'leave' and 'release' events might not fire properly.
        """
        assert new_parent is not self
        if self.parent:
            self.parent.children = [
                    c for c in self.parent.children if c is not self
                ]
            self.parent = None
        if new_parent:
            if to_back:
                new_parent.children.insert(0, self)
            else:
                new_parent.children.append(self)
            self.parent = new_parent

    def hit_test(self, _x, _y, _z):
        """Perform a hit test on this object

        Return false if the given point (in local coordinates) is "outside" the
        object.
        """
        return True

    def pointer_event(self, event_type, pointer, x, y, z, **kwargs):
        """Handle a pointer (mouse) event

        Dispatches to on_pointer_<event> methods. See :cls:`Layer` for the
        available handlers.
        """
        try:
            handler = getattr(self, 'on_pointer_' + event_type)
        except AttributeError:
            pass
        else:
            return handler(pointer, x, y, z, **kwargs)

    def on_pointer_motion(self, pointer, x, y, z, **kwargs):
        """Handle pointer (mouse) movement

        Called when a pointer moves to point (x, y, z) of the object. The
        coordinates are in the object's own coordinate space.

        Return a true value to stop the event from propagating to objects
        further down.

        Remember to override the `hit_test` method so the object's shape is
        known to the pointer handling machinery.
        """
        pass

    def on_pointer_leave(self, pointer, x, y, z, **kwargs):
        """Handle pointer (mouse) leaving the object

        Called when a pointer moves to point (x, y, z), which is outside the
        object. The coordinates are in the object's own coordinate space.

        If the pointer left without known coordinates (this can happen,
        for example, when the object's transformation matrix becomes singular),
        all of x, y, z will be set to False (which is equal to 0).

        All objects that recieved a 'motion' event for a pointer will recieve a
        'leave' event for that pointer, unless they (or their parent chains)
        are destroyed first.
        """
        pass

    def on_pointer_press(self, pointer, x, y, z, button, **kwargs):
        """Handle a pointer (mouse) button press on this object

        Called when a pointer button is pressed on point (x, y, z) of the
        object. The coordinates are in the object's own coordinate space.

        Return a true value to "claim" the resulting drag operation. The
        claiming object will receive 'drag' and 'release' pointer events.
        Returning true also stops the event's propagation to objects further
        below.

        Subsequent drag and release events follow the pointer even outside the
        object, including outside the window itself.
        """
        pass

    def on_pointer_release(self, pointer, x, y, z, button, **kwargs):
        """Handle a pointer (mouse) button release on this object

        Called when a pointer button is released on point (x, y, z) of the
        object. The coordinates are in the object's own coordinate space,
        and may be outside the object (or even the window).

        Release events are only triggered for objects that "claimed" a press
        event.
        The object that claimed a 'press' event for a pointer will recieve a
        'release' event for that pointer/button combination, unless it
        (or its parent chain) is destroyed first.
        """
        pass

    def on_pointer_drag(self, pointer, x, y, z, button, **kwargs):
        """Handle a pointer (mouse) drag on this object

        Called when a pointer is dragged (with a button pressed) on point
        (x, y, z) of the object. The coordinates are in the object's own
        coordinate space, and may be outside the object (or even the window).

        Drag events are only triggered for objects that "claimed" a press
        event.
        """
        pass

    def keyboard_event(self, event_type, keyboard, **kwargs):
        """Handle a keyboard event, return true if it as handled"""
        pass


class RelativeAnchor(Effect):
    """Put on an ``anchor`` property to make it respect relative_anchor"""
    def __init__(self, obj):
        super(RelativeAnchor, self).__init__()
        self.object = obj

    @property
    def value(self):
        """Calculate the value"""
        obj = self.object
        return (obj.width * obj.relative_anchor_x,
            obj.height * obj.relative_anchor_y)


class Layer(GraphicsObject):
    """A container for GraphicsObjects

    The Layer is unique in that it can contain child objects.

    Init arguments are the same as for
    :class:`~gillcup_graphics.GraphicsObject`.
    """

    def __init__(self, parent=None, **kwargs):
        super(Layer, self).__init__(parent, **kwargs)
        self.children = []
<<<<<<< HEAD

    def die(self):
        """Destroy this object

        Sets up to detach from the parent on the next frame, and calls die()
        on all children.
        """
        super(Layer, self).die()
        for child in self.children:
            if child.parent is self:
                child.die()

    def do_hit_test(self, transformation, **kwargs):
        if not self.is_hidden():
            with transformation.state:
                if self.hit_test(transformation=transformation, **kwargs):
                    for child in self.children:
                        for res in child.do_hit_test(transformation, **kwargs):
                            yield res
                    yield self
=======
        self.hovered_children = dict()
        self.dragging_children = collections.defaultdict(dict)
>>>>>>> b3ed5007

    def draw(self, transformation, **kwargs):
        """Draw all of the layer's children"""
        transformation.translate(*self.anchor)
        self.children = [
                c for c in self.children if c.do_draw(
                        transformation=transformation,
                        **kwargs
                    )
            ]

    @staticmethod
    def _hit_test_generator(children, transformation):
        """Yield (child, child_point, hit_test_succesful) triples

        CAREFUL! The yield is inside a transformation.state context!
        """
        for child in reversed(children):
            with transformation.state:
                try:
                    child.transform(transformation)
                except ZeroDivisionError:
                    yield child, (False, False, False), None
                else:
                    try:
                        point = transformation.point
                    except ValueError:
                        yield child, (False, False, False), None
                    else:
                        hit = child.hit_test(*point)
                        yield child, point, hit

    def on_pointer_motion(self, pointer, *point, **kwargs):
        transformation = kwargs['transformation']
        reg = self.dragging_children.get(pointer, {})
        for button, child in reg.iteritems():
            if child in self.children:
                with transformation.state:
                    try:
                        child.transform(transformation)
                    except ZeroDivisionError:
                        point = False, False, False
                    else:
                        point = transformation.point
                    child.pointer_event('drag', pointer, *point, button=button,
                        **kwargs)
        new_hovered_children = set()
        retval = None
        generator = self._hit_test_generator(self.children, transformation)
        for child, point, hit in generator:
            if hit:
                retval = child.pointer_event('motion', pointer, *point,
                    **kwargs)
                new_hovered_children.add(child)
                if retval:
                    break
        hovered = self.hovered_children.get(pointer, set())
        for child in hovered - new_hovered_children:
            with transformation.state:
                try:
                    child.transform(transformation)
                except ZeroDivisionError:
                    point = False, False, False
                else:
                    point = transformation.point
                child.pointer_event('leave', pointer, *point, **kwargs)
        self.hovered_children[pointer] = new_hovered_children
        return retval

    def on_pointer_leave(self, pointer, *point, **kwargs):
        transformation = kwargs['transformation']
        children = list(self.hovered_children.get(pointer, ()))
        generator = self._hit_test_generator(children, transformation)
        for child, point, _hit in generator:
            child.pointer_event('leave', pointer, *point, **kwargs)
        self.hovered_children.pop(pointer, None)

    def on_pointer_press(self, pointer, *point, **kwargs):
        transformation = kwargs['transformation']
        button = kwargs['button']
        generator = self._hit_test_generator(self.children, transformation)
        for child, point, hit in generator:
            if hit:
                ret = child.pointer_event('press', pointer, *point, **kwargs)
                if ret:
                    self.dragging_children[pointer][button] = child
                    return ret

    def on_pointer_release(self, pointer, *point, **kwargs):
        transformation = kwargs['transformation']
        button = kwargs['button']
        try:
            child = self.dragging_children[pointer][button]
        except KeyError:
            pass
        else:
            if child in self.children:
                with transformation.state:
                    child.transform(transformation)
                    point = transformation.point
                    child.pointer_event('release', pointer, *point, **kwargs)
            del self.dragging_children[pointer][button]
            if not self.dragging_children[pointer]:
                del self.dragging_children[pointer]

    def on_pointer_drag(self, *args, **kwargs):
        # handled from motion
        pass


class DecorationLayer(Layer):
    """A Layer that does not respond to hit tests

    Objects in this layer will not be interactive.
    """
    def hit_test(self, transformation, **kwargs):  # pylint: disable=W0613
        return False

    def pointer_event(self, *_ignore, **_everything):
        pass


class Rectangle(GraphicsObject):
    """A box of color"""

    color = red, green, blue = color_property
    opacity = opacity_property

    vertices = (gl.GLfloat * 8)(0, 0, 1, 0, 0, 1, 1, 1)

    def draw(self, transformation, **kwargs):
        transformation.scale(self.width, self.height, 1)
        color = self.color + (self.opacity, )
        gl.glColor4fv((gl.GLfloat * 4)(*color))
        gl.glEnableClientState(gl.GL_VERTEX_ARRAY)
        gl.glVertexPointer(2, gl.GL_FLOAT, 0, self.vertices)
        gl.glDrawArrays(gl.GL_TRIANGLE_STRIP, 0, 4)

    def hit_test(self, x, y, _z):
        """Perform a hit test on the rectangle"""
        return 0 <= x < self.width and 0 <= y < self.height


class Sprite(GraphicsObject):
    """An image

    :param texture: A Pyglet image to show in this sprite.
        You can use the :meth:`pyglet.image.load` to obtain one.

    Other init arguments are the same as for
    :class:`~gillcup_graphics.GraphicsObject`.
    """

    color = red, green, blue = color_property
    opacity = opacity_property

    def __init__(self, parent, texture, **kwargs):
        self.sprite = pyglet.sprite.Sprite(texture.get_texture())
        kwargs.setdefault('size', (self.sprite.width, self.sprite.height))
        super(Sprite, self).__init__(parent, **kwargs)

    def draw(self, **kwargs):
        self.sprite.opacity = self.opacity * 255
        self.sprite.color = tuple(int(c * 255) for c in self.color)
        gl.glScalef(
                self.width / self.sprite.width,
                self.height / self.sprite.height,
                1,
            )
        self.sprite.draw()

    def hit_test(self, x, y, _z):
        """Perform a hit test on this object. Uses the sprite size.

        Does not take e.g. alpha into account"""
        return 0 <= x < self.width and 0 <= y < self.height


def sanitize_text(string):
    """Sanitize a string for use in a name"""
    def _sanitize_char(match):
        group = match.group()
        if group == '\n':
            return r'↵'
        elif group == '\x7f':
            return '\N{SYMBOL FOR DELETE}'
        else:
            return unichr(0x2400 + ord(match.group()))
    return re.sub(r'[\0-\x1f]', _sanitize_char, string)


class Text(GraphicsObject):
    """A text label

    :param text: A string to display n this label
    :param font_name: Name of the font to use. See Pyglet documentation for
        more info on using fonts.

    Other init arguments are the same as for
    :class:`~gillcup_graphics.GraphicsObject`.

    .. note::

        The API regarding font size is experimental.
    """
    def __init__(self, parent, text, font_name=None, **kwargs):
        super(Text, self).__init__(parent, **kwargs)
        self.text = text
        self.label = pyglet.text.Label(
                text,
                font_name=font_name,
                font_size=self.font_size,
            )
        self.font_name = font_name

    color = red, green, blue = color_property
    opacity = opacity_property
    font_size = gillcup.AnimatedProperty(72,
        docstring="The size of the font")
    characters_displayed = gillcup.AnimatedProperty(sys.maxint,
        docstring="The maximum number of characters displayed")

    @property
    def font_name(self):
        """Name of the font to use for this label"""
        return self.label.font_name

    @font_name.setter
    def font_name(self, new_font_name):
        """Name of the font to use for this label

        Refer to Pyglet docs for info on font loading.
        """
        self.label.font_name = new_font_name

    def setup(self):
        """Assign the properties to the underlying Pyglet label"""
        if self.label.font_size != self.font_size:
            self.label.font_size = self.font_size

    def draw(self, **kwargs):
        self.setup()
        label = self.label
        color = self.color + (self.opacity, )
        label.color = [int(a * 255) for a in color]
        displayed_text = self.text[:int(self.characters_displayed)]
        if label.text != displayed_text:
            label.text = displayed_text
        label.draw()

    @property
    def name(self):
        """If name is not given explicitly, use the text itself"""
        if self._name is None:
            return '"{0}"'.format(sanitize_text(self.text))
        else:
            return self._name

    @name.setter
    def name(self, new_name):
        """Set the name"""
        self._name = new_name  # pylint: disable=W0201

    @property
    def size(self):
        """The natural size of the text

        This property is not animated, and cannot be changed.

        Returns the size of the entire text, i.e. doesn't take
        ``characters_displayed`` into account.

        The ``width`` and ``height`` attributes contain the size's individual
        components.
        """
        self.setup()
        label = self.label
        if label.text != self.text:
            label.text = self.text
        return (label.content_width, label.content_height)

    @property
    def height(self):
        """Natural height of the text

        See `size`"""
        return self.size[1]

    @property
    def width(self):
        """Natural height of the text

        See `size`"""
        return self.size[0]

    def hit_test(self, x, y, _z):
        """Perform a hit test on this object. Uses the bounding rectangle."""
        return 0 <= x < self.width and 0 <= y < self.height<|MERGE_RESOLUTION|>--- conflicted
+++ resolved
@@ -340,7 +340,8 @@
     def __init__(self, parent=None, **kwargs):
         super(Layer, self).__init__(parent, **kwargs)
         self.children = []
-<<<<<<< HEAD
+        self.hovered_children = dict()
+        self.dragging_children = collections.defaultdict(dict)
 
     def die(self):
         """Destroy this object
@@ -352,19 +353,6 @@
         for child in self.children:
             if child.parent is self:
                 child.die()
-
-    def do_hit_test(self, transformation, **kwargs):
-        if not self.is_hidden():
-            with transformation.state:
-                if self.hit_test(transformation=transformation, **kwargs):
-                    for child in self.children:
-                        for res in child.do_hit_test(transformation, **kwargs):
-                            yield res
-                    yield self
-=======
-        self.hovered_children = dict()
-        self.dragging_children = collections.defaultdict(dict)
->>>>>>> b3ed5007
 
     def draw(self, transformation, **kwargs):
         """Draw all of the layer's children"""
